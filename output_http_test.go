package main

import (
	"io"
	"io/ioutil"
	"net"
	"net/http"
	"net/http/httptest"
	_ "net/http/httputil"
	"sync"
	"testing"
	"time"
)

func startHTTP(cb func(http.ResponseWriter, *http.Request)) net.Listener {
	handler := http.HandlerFunc(func(w http.ResponseWriter, r *http.Request) {
		cb(w, r)
	})

	listener, _ := net.Listen("tcp", ":0")

	go http.Serve(listener, handler)

	return listener
}

func TestHTTPOutput(t *testing.T) {
	wg := new(sync.WaitGroup)
	quit := make(chan int)

	input := NewTestInput()

<<<<<<< HEAD
	headers := HTTPHeaders{HTTPHeader{"User-Agent", "Gor"}}
	methods := HTTPMethods{"GET", "PUT", "POST"}

	listener := startHTTP(func(w http.ResponseWriter, req *http.Request) {
=======
	listener := startHTTP(func(req *http.Request) {
>>>>>>> b38cb458
		if req.Header.Get("User-Agent") != "Gor" {
			t.Error("Wrong header")
		}

		if req.Method == "OPTIONS" {
			t.Error("Wrong method")
		}

		if req.Method == "POST" {
			defer req.Body.Close()
			body, _ := ioutil.ReadAll(req.Body)

			if string(body) != "a=1&b=2" {
				t.Error("Wrong POST body:", string(body))
			}
		}

		wg.Done()
	})

	headers := HTTPHeaders{HTTPHeader{"User-Agent", "Gor"}}
	methods := HTTPMethods{[]byte("GET"), []byte("PUT"), []byte("POST")}
	Settings.modifierConfig = HTTPModifierConfig{headers: headers, methods: methods}

	output := NewHTTPOutput(listener.Addr().String(), &HTTPOutputConfig{})

	Plugins.Inputs = []io.Reader{input}
	Plugins.Outputs = []io.Writer{output}

	go Start(quit)

	for i := 0; i < 100; i++ {
		wg.Add(2) // OPTIONS should be ignored
		input.EmitPOST()
		input.EmitOPTIONS()
		input.EmitGET()
	}

	wg.Wait()

	close(quit)

	Settings.modifierConfig = HTTPModifierConfig{}
}

func TestOutputHTTPSSL(t *testing.T) {
	wg := new(sync.WaitGroup)
	quit := make(chan int)

<<<<<<< HEAD
	input := NewTestInput()

	headers := HTTPHeaders{HTTPHeader{"User-Agent", "Gor"}}
	methods := HTTPMethods{"GET", "PUT", "POST"}

	listener := startHTTP(func(w http.ResponseWriter, req *http.Request) {
		defer req.Body.Close()
		body, _ := ioutil.ReadAll(req.Body)

		if string(body) != "Wikipedia in\r\n\r\nchunks." {
			buf, _ := httputil.DumpRequest(req, true)
			t.Error("Wrong POST body:", buf, body, []byte("Wikipedia in\r\n\r\nchunks."))
		}

=======
	// Origing and Replay server initialization
	server := httptest.NewTLSServer(http.HandlerFunc(func(w http.ResponseWriter, r *http.Request) {
>>>>>>> b38cb458
		wg.Done()
	}))

	input := NewTestInput()
	http_output := NewHTTPOutput(server.URL, &HTTPOutputConfig{})

	Plugins.Inputs = []io.Reader{input}
	Plugins.Outputs = []io.Writer{http_output}

	go Start(quit)

	wg.Add(2)

	input.EmitPOST()
	input.EmitGET()

	wg.Wait()
	close(quit)
}

func BenchmarkHTTPOutput(b *testing.B) {
	wg := new(sync.WaitGroup)
	quit := make(chan int)

<<<<<<< HEAD
	input := NewTestInput()

	headers := HTTPHeaders{HTTPHeader{"User-Agent", "Gor"}}
	methods := HTTPMethods{"GET", "PUT", "POST"}

	listener := startHTTP(func(w http.ResponseWriter, req *http.Request) {
=======
	listener := startHTTP(func(req *http.Request) {
>>>>>>> b38cb458
		time.Sleep(50 * time.Millisecond)
		wg.Done()
	})

	input := NewTestInput()
	output := NewHTTPOutput(listener.Addr().String(), &HTTPOutputConfig{})

	Plugins.Inputs = []io.Reader{input}
	Plugins.Outputs = []io.Writer{output}

	go Start(quit)

	for i := 0; i < b.N; i++ {
		wg.Add(1)
		input.EmitPOST()
	}

	wg.Wait()

	close(quit)
}<|MERGE_RESOLUTION|>--- conflicted
+++ resolved
@@ -30,14 +30,7 @@
 
 	input := NewTestInput()
 
-<<<<<<< HEAD
-	headers := HTTPHeaders{HTTPHeader{"User-Agent", "Gor"}}
-	methods := HTTPMethods{"GET", "PUT", "POST"}
-
 	listener := startHTTP(func(w http.ResponseWriter, req *http.Request) {
-=======
-	listener := startHTTP(func(req *http.Request) {
->>>>>>> b38cb458
 		if req.Header.Get("User-Agent") != "Gor" {
 			t.Error("Wrong header")
 		}
@@ -87,25 +80,8 @@
 	wg := new(sync.WaitGroup)
 	quit := make(chan int)
 
-<<<<<<< HEAD
-	input := NewTestInput()
-
-	headers := HTTPHeaders{HTTPHeader{"User-Agent", "Gor"}}
-	methods := HTTPMethods{"GET", "PUT", "POST"}
-
-	listener := startHTTP(func(w http.ResponseWriter, req *http.Request) {
-		defer req.Body.Close()
-		body, _ := ioutil.ReadAll(req.Body)
-
-		if string(body) != "Wikipedia in\r\n\r\nchunks." {
-			buf, _ := httputil.DumpRequest(req, true)
-			t.Error("Wrong POST body:", buf, body, []byte("Wikipedia in\r\n\r\nchunks."))
-		}
-
-=======
 	// Origing and Replay server initialization
 	server := httptest.NewTLSServer(http.HandlerFunc(func(w http.ResponseWriter, r *http.Request) {
->>>>>>> b38cb458
 		wg.Done()
 	}))
 
@@ -130,16 +106,7 @@
 	wg := new(sync.WaitGroup)
 	quit := make(chan int)
 
-<<<<<<< HEAD
-	input := NewTestInput()
-
-	headers := HTTPHeaders{HTTPHeader{"User-Agent", "Gor"}}
-	methods := HTTPMethods{"GET", "PUT", "POST"}
-
 	listener := startHTTP(func(w http.ResponseWriter, req *http.Request) {
-=======
-	listener := startHTTP(func(req *http.Request) {
->>>>>>> b38cb458
 		time.Sleep(50 * time.Millisecond)
 		wg.Done()
 	})
