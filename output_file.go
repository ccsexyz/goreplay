--- conflicted
+++ resolved
@@ -30,20 +30,13 @@
 }
 
 type FileOutputConfig struct {
-<<<<<<< HEAD
 	flushInterval time.Duration
 	sizeLimit     unitSizeVar
+	outputFileMaxSize unitSizeVar
 	queueLimit    int
 	append        bool
 	bufferPath    string
 	onClose       func(string)
-=======
-	flushInterval     time.Duration
-	sizeLimit         unitSizeVar
-	outputFileMaxSize unitSizeVar
-	queueLimit        int
-	append            bool
->>>>>>> f6b0d5d7
 }
 
 // FileOutput output plugin
