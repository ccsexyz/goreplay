--- conflicted
+++ resolved
@@ -118,11 +118,7 @@
 
 	// Catch traffic from one service
 	fromAddr := strings.Replace(from.Listener.Addr().String(), "[::]", "127.0.0.1", -1)
-<<<<<<< HEAD
-	input := NewRAWInput(fromAddr, EnginePcap, true, testRawExpire, "", "http", "")
-=======
-	input := NewRAWInput(fromAddr, EnginePcap, true, testRawExpire, "", "", "", 0)
->>>>>>> 9fd7a46e
+	input := NewRAWInput(fromAddr, EnginePcap, true, testRawExpire, "", "http", "", "", 0)
 	defer input.Close()
 
 	// And redirect to another
@@ -184,11 +180,7 @@
 
 	fromAddr := strings.Replace(from.Listener.Addr().String(), "[::]", "127.0.0.1", -1)
 	// Catch traffic from one service
-<<<<<<< HEAD
-	input := NewRAWInput(fromAddr, EnginePcap, true, testRawExpire, "", "http", "")
-=======
-	input := NewRAWInput(fromAddr, EnginePcap, true, testRawExpire, "", "", "", 0)
->>>>>>> 9fd7a46e
+	input := NewRAWInput(fromAddr, EnginePcap, true, testRawExpire, "", "http", "", "", 0)
 	defer input.Close()
 
 	// And redirect to another
